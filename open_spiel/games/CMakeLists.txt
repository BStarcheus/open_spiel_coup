--- conflicted
+++ resolved
@@ -48,13 +48,10 @@
   coop_box_pushing.h
   coordinated_mp.cc
   coordinated_mp.h
-<<<<<<< HEAD
   coup.cc
   coup.h
-=======
   crazy_eights.cc
   crazy_eights.h
->>>>>>> 9f2bc3b2
   cursor_go.cc
   cursor_go.h
   dark_chess.cc
@@ -359,16 +356,13 @@
         $<TARGET_OBJECTS:algorithms>)
 add_test(coordinated_mp_test coordinated_mp_test)
 
-<<<<<<< HEAD
 add_executable(coup_test coup_test.cc ${OPEN_SPIEL_OBJECTS}
                $<TARGET_OBJECTS:tests>
                $<TARGET_OBJECTS:algorithms>)
 add_test(coup_test coup_test)
-=======
 add_executable(crazy_eights_test crazy_eights_test.cc ${OPEN_SPIEL_OBJECTS}
                $<TARGET_OBJECTS:tests>)
 add_test(crazy_eights_test crazy_eights_test)
->>>>>>> 9f2bc3b2
 
 add_executable(crowd_modelling_test mfg/crowd_modelling_test.cc ${OPEN_SPIEL_OBJECTS}
                $<TARGET_OBJECTS:tests>)
